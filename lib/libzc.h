--- conflicted
+++ resolved
@@ -123,8 +123,6 @@
 int zc_crk_bforce_start(struct zc_crk_bforce *cracker, char *out_pw, size_t out_pw_size);
 int zc_crk_bforce_skip(struct zc_crk_bforce *cracker, char *out_pw, size_t out_pw_size);
 
-<<<<<<< HEAD
-=======
 /**
  * zc_crk_ptext:
  *
@@ -141,7 +139,6 @@
 int zc_crk_ptext_key2_reduction(struct zc_crk_ptext *ptext);
 int zc_crk_ptext_final(struct zc_crk_ptext *ptext);
 
->>>>>>> df000f7f
 #ifdef __cplusplus
 } /* extern "C" */
 #endif
